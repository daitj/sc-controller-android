--- conflicted
+++ resolved
@@ -636,13 +636,7 @@
 			elif isinstance(i, Action):
 				self.mods[button] = i
 				button = None
-<<<<<<< HEAD
-			elif isinstance(i, RangeOP):
-				button = i
-			elif i in SCButtons:
-=======
 			elif isinstance(i, RangeOP) or i in SCButtons:
->>>>>>> 3867ad9f
 				button = i
 			else:
 				raise ValueError("Invalid parameter for 'mode': %s" % (i,))
@@ -712,13 +706,8 @@
 	
 	def __str__(self):
 		rv = [ ]
-<<<<<<< HEAD
-		for key in self.mods:
-			rv += [ nameof(key), self.mods[key] ]
-=======
 		for check in self.mods:
 			rv += [ nameof(check), self.mods[check] ]
->>>>>>> 3867ad9f
 		if self.default is not None:
 			rv += [ self.default ]
 		return "<Modifier '%s', %s>" % (self.COMMAND, rv)
