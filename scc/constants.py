--- conflicted
+++ resolved
@@ -28,11 +28,7 @@
 If SC-Controller is updated while daemon is running, DAEMON_VERSION send by
 daemon will differ one one expected by UI and daemon will be forcefully restarted.
 """
-<<<<<<< HEAD
-DAEMON_VERSION = "0.3.14.2"
-=======
 DAEMON_VERSION = "0.3.99.0"
->>>>>>> aee5b6bf
 
 HPERIOD  = 0.02
 LPERIOD  = 0.5
