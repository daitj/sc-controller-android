#!/usr/bin/env python2

"""Generic linux daemon base class"""

# Adapted from http://www.jejik.com/files/examples/daemon3x.py
# thanks to the original author

import sys
import os
import time
import atexit
import signal
import syslog

class Daemon(object):
	"""A generic daemon class.

	Usage: subclass the daemon class and override the run() method."""

	def __init__(self, pidfile):
		self.pidfile = pidfile

	def daemonize(self):
		"""Deamonize class. UNIX double fork mechanism."""

		try:
			pid = os.fork()
			if pid > 0:
				# exit first parent
				sys.exit(0)
		except OSError as err:
			sys.stderr.write('fork #1 failed: {0}\n'.format(err))
			sys.exit(1)

		# decouple from parent environment
		os.chdir('/')
		os.setsid()
		os.umask(0)

		# do second fork
		try:
			pid = os.fork()
			if pid > 0:

				# exit from second parent
				sys.exit(0)
		except OSError as err:
			sys.stderr.write('fork #2 failed: {0}\n'.format(err))
			sys.exit(1)

		# redirect standard file descriptors
		sys.stdout.flush()
		sys.stderr.flush()
		stdi = open(os.devnull, 'r')
		stdo = open(os.devnull, 'a+')
		stde = open(os.devnull, 'a+')

		os.dup2(stdi.fileno(), sys.stdin.fileno())
		os.dup2(stdo.fileno(), sys.stdout.fileno())
		os.dup2(stde.fileno(), sys.stderr.fileno())

		# write pidfile
		self.write_pid()

	def write_pid(self):
		"""Write pid file"""
		atexit.register(self.delpid)

		pid = str(os.getpid())
		with open(self.pidfile, 'w+') as fd:
			fd.write(pid + '\n')

	def delpid(self):
		"""Delete pid file"""
		os.remove(self.pidfile)

	def start(self):
		"""Start the daemon."""

		# Check for a pidfile to see if the daemon already runs
		try:
			with open(self.pidfile, 'r') as pidf:
				pid = int(pidf.read().strip())
		except Exception:
			pid = None

		if pid:
			message = "pidfile {0} already exist. " + \
					"Daemon already running?\n"
			sys.stderr.write(message.format(self.pidfile))
			sys.exit(1)

		# Start the daemon
		self.daemonize()
		syslog.syslog(syslog.LOG_INFO, '{}: started'.format(os.path.basename(sys.argv[0])))
		self.on_start()
		while True:
			try:
				self.run()
			except Exception as e: # pylint: disable=W0703
				syslog.syslog(syslog.LOG_ERR, '{}: {!s}'.format(os.path.basename(sys.argv[0]), e))
			time.sleep(2)

	def on_start(self):
		pass
<<<<<<< HEAD

	def stop(self):
=======
	
	def stop(self, once=False):
>>>>>>> a4cc0c3a
		"""Stop the daemon."""

		# Get the pid from the pidfile
		try:
			with open(self.pidfile, 'r') as pidf:
				pid = int(pidf.read().strip())
		except Exception:
			pid = None

		if not pid:
			message = "pidfile {0} does not exist. " + \
					"Daemon not running?\n"
			sys.stderr.write(message.format(self.pidfile))
			return # not an error in a restart

		# Try killing the daemon process
		try:
			for x in xrange(0, 10): # Waits max 1s
				os.kill(pid, signal.SIGTERM)
<<<<<<< HEAD
				time.sleep(0.1)
			os.kill(pid, signal.SIGKILL)
=======
				if once: break
				for x in xrange(50):
					os.kill(pid, 0)
					time.sleep(0.1)
>>>>>>> a4cc0c3a
		except OSError as err:
			e = str(err.args)
			if e.find("No such process") > 0:
				if os.path.exists(self.pidfile):
					os.remove(self.pidfile)
			else:
				print(str(err.args))
				sys.exit(1)
		syslog.syslog(syslog.LOG_INFO, '{}: stopped'.format(os.path.basename(sys.argv[0])))

	def restart(self):
		"""Restart the daemon."""
		self.stop()
		time.sleep(2)
		self.start()

	def run(self):
		"""You should override this method when you subclass Daemon.

		It will be called after the process has been daemonized by
		start() or restart()."""<|MERGE_RESOLUTION|>--- conflicted
+++ resolved
@@ -103,13 +103,8 @@
 
 	def on_start(self):
 		pass
-<<<<<<< HEAD
 
-	def stop(self):
-=======
-	
 	def stop(self, once=False):
->>>>>>> a4cc0c3a
 		"""Stop the daemon."""
 
 		# Get the pid from the pidfile
@@ -129,15 +124,14 @@
 		try:
 			for x in xrange(0, 10): # Waits max 1s
 				os.kill(pid, signal.SIGTERM)
-<<<<<<< HEAD
 				time.sleep(0.1)
-			os.kill(pid, signal.SIGKILL)
-=======
 				if once: break
 				for x in xrange(50):
+					# This loop waits 5s
 					os.kill(pid, 0)
 					time.sleep(0.1)
->>>>>>> a4cc0c3a
+			if not once:
+				os.kill(pid, signal.SIGKILL)
 		except OSError as err:
 			e = str(err.args)
 			if e.find("No such process") > 0:
