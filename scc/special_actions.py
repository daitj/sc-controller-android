#!/usr/bin/env python2
"""
SC Controller - Special Actions

Special Action is "special" since it cannot be handled by mapper alone.
Instead, on_sa_<actionname> method on handler instance set by
mapper.set_special_actions_handler() is called to do whatever action is supposed
to do. If handler is not set, or doesn't have reqiuired method defined,
action only prints warning to console.
"""
from __future__ import unicode_literals

from scc.constants import FE_STICK, FE_TRIGGER, FE_PAD, SCButtons
from scc.constants import LEFT, RIGHT, STICK, SCButtons, SAME
from scc.actions import Action, NoAction, SpecialAction, ButtonAction
from scc.actions import OSDEnabledAction, MOUSE_BUTTONS
from scc.constants import STICK_PAD_MAX
from scc.tools import strip_none, nameof
from math import sqrt

import time, logging
log = logging.getLogger("SActions")
_ = lambda x : x


class ChangeProfileAction(Action, SpecialAction):
	SA = COMMAND = "profile"
	
	def __init__(self, profile):
		Action.__init__(self, profile)
		self.profile = profile
	
	def describe(self, context):
		if self.name: return self.name
		if context == Action.AC_OSD:
			return _("Profile: %s") % (self.profile,)
		return _("Profile Change")
	
	
	def to_string(self, multiline=False, pad=0):
		return (" " * pad) + "%s('%s')" % (self.COMMAND, self.profile.encode('string_escape'))
	
	
	def button_release(self, mapper):
		# Execute only when button is released (executing this when button
		# is pressed would send following button_release event to another
		# action from loaded profile)
		self.execute(mapper)


class ShellCommandAction(Action, SpecialAction):
	SA = COMMAND = "shell"
	
	def __init__(self, command):
		Action.__init__(self, command)
		self.command = command
	
	def describe(self, context):
		if self.name: return self.name
		return _("Execute Command")
	
	
	def to_string(self, multiline=False, pad=0):
		return (" " * pad) + "%s('%s')" % (self.COMMAND, self.parameters[0].encode('string_escape'))
	
	
	def button_press(self, mapper):
		# Execute only when button is pressed
		self.execute(mapper)


class TurnOffAction(Action, SpecialAction):
	SA = COMMAND = "turnoff"
	
	def __init__(self):
		Action.__init__(self)
	
	def describe(self, context):
		if self.name: return self.name
		if context == Action.AC_OSD:
			return _("Turning controller OFF")
		return _("Turn Off the Controller")
	
	
	def to_string(self, multiline=False, pad=0):
		return (" " * pad) + "%s()" % (self.COMMAND,)
	
	
	def button_release(self, mapper):
		# Execute only when button is released (executing this when button
		# is pressed would hold stuck any other action bound to same button,
		# as button_release is not sent after controller turns off)
		self.execute(mapper)


class OSDAction(Action, SpecialAction):
	"""
	Displays text in OSD, or, if used as modifier, displays action description
	and executes that action.
	"""
	SA = COMMAND = "osd"
	DEFAULT_TIMEOUT = 5
	PROFILE_KEY_PRIORITY = -5	# After XYAction, but beforee everything else
	
	def __init__(self, *parameters):
		Action.__init__(self, *parameters)
		self.action = None
		self.timeout = self.DEFAULT_TIMEOUT
		if len(parameters) > 1:
			# timeout parameter included
			self.timeout = parameters[0]
		if isinstance(parameters[-1], Action):
			self.action = parameters[-1]
			self.text = self.action.describe(Action.AC_OSD)
		else:
			self.text = unicode(parameters[-1])
		if self.action and isinstance(self.action, OSDEnabledAction):
			self.action.enable_osd(self.timeout)
	
	
	def encode(self):
		if self.action:
			rv = self.action.encode()
			if self.timeout == self.DEFAULT_TIMEOUT:
				rv[OSDAction.COMMAND] = True
			else:
				rv[OSDAction.COMMAND] = self.timeout
			return rv
		else:
			return Action.encode(self)	
	
	
	@staticmethod
	def decode(data, a, *b):
		a = OSDAction(a)
		if data["osd"] is not True:
			a.timeout = float(data["osd"])
		return a
	
	
	def describe(self, context):
		if self.name: return self.name
		if self.action:
			return _("%s (with OSD)") % (self.action.describe(context), )
		elif context == Action.AC_OSD:
			return _("Display '%s'" % self.text)
		return _("OSD Message")
	
	
	def to_string(self, multiline=False, pad=0):
		if isinstance(self.parameters[0], Action):
			p0str = self.parameters[0].to_string()
		else:
			p0str = "'%s'" % (str(self.parameters[0]).encode('string_escape'),)
		if len(self.parameters) == 1:
			return (" " * pad) + "%s(%s)" % (self.COMMAND, p0str)
		else:
			return (" " * pad) + "%s(%s, %s)" % (self.COMMAND,
				p0str, self.parameters[1]
			)
	
	
	def strip(self):
		if self.action:
			return self.action.strip()
		return self
	
	
	def compress(self):
		if self.action:
			if isinstance(self.action, OSDEnabledAction):
				return self.action.compress()
			self.action = self.action.compress()
		return self
	
	
	def button_press(self, mapper):
		self.execute(mapper)
		if self.action:
			return self.action.button_press(mapper)
	
	
	def button_release(self, mapper):
		if self.action:
			return self.action.button_release(mapper)
	
	
	def trigger(self, mapper, position, old_position):
		if self.action:
			return self.action.trigger(mapper, position, old_position)
	
	def axis(self, mapper, position, what):
		if self.action:
			return self.action.axis(mapper, position, what)
	
	def pad(self, mapper, position, what):
		if self.action:
			return self.action.pad(mapper, position, what)
	
	def whole(self, mapper, x, y, what):
		if self.action:
			return self.action.whole(mapper, x, y, what)


class MenuAction(Action, SpecialAction):
	"""
	Displays menu defined in profile or globally.
	"""
	SA = COMMAND = "menu"
	MENU_TYPE = "menu"
	DEFAULT_CONFIRM = SCButtons.A
	DEFAULT_CANCEL = SCButtons.B
	DEFAULT_CONTROL = STICK
	MIN_STICK_DISTANCE = STICK_PAD_MAX / 3
	
<<<<<<< HEAD
	def __init__(self, menu_id, control_with=DEFAULT_CONTROL,
					confirm_with=DEFAULT_CONFIRM, cancel_with=DEFAULT_CANCEL,
					show_with_release=False):
		if control_with == SAME:
			# Little touch of backwards compatibility
			control_with, confirm_with = self.DEFAULT_CONTROL, SAME
		Action.__init__(self, menu_id, control_with, confirm_with, cancel_with, show_with_release)
=======
	def __init__(self, menu_id, confirm_with=None, cancel_with=None, show_with_release=None):
		Action.__init__(self, menu_id, confirm_with, cancel_with, show_with_release)
>>>>>>> 390c5cbe
		self.menu_id = menu_id
		self.control_with = control_with
		self.confirm_with = confirm_with
		self.cancel_with = cancel_with
		self.show_with_release = bool(show_with_release)
		self._stick_distance = 0
	
	def describe(self, context):
		if self.name: return self.name
		return _("Menu")
	
	
	def to_string(self, multiline=False, pad=0):
<<<<<<< HEAD
		return "%s%s(%s)" % (
			" " * pad,
=======
		pars = [] + list(self.parameters)
		pars[0] = "'%s'" % (str(pars[0]).encode('string_escape'),)
		return "%s%s(%s)" % (
			(" " * pad),
>>>>>>> 390c5cbe
			self.COMMAND,
			",".join(Action.encode_parameters(self.strip_defaults()))
		)
	
	
	def button_press(self, mapper):
		if not self.show_with_release:
			if self.confirm_with == SAME:
				confirm_with = mapper.get_pressed_button() or self.DEFAULT_CONFIRM
				self.execute(mapper,
					'--control-with', nameof(self.control_with),
					'--use-cursor',
					'--confirm-with', confirm_with.name,
					'--cancel-with', self.cancel_with.name)
			else:
				self.execute(mapper)
	
	
	def button_release(self, mapper):
		if self.show_with_release:
			self.execute(mapper)
	
	
	def whole(self, mapper, x, y, what):
		if what in (LEFT, RIGHT):
			if what == LEFT:
				confirm, cancel = "LPAD", SCButtons.LPADTOUCH
			else:
				confirm, cancel = "RPAD", SCButtons.RPADTOUCH
			if not mapper.was_pressed(cancel):
				self.execute(mapper, '--control-with', what, '--use-cursor',
					'--confirm-with', confirm, '--cancel-with', cancel.name)
		if what == STICK:
			# Special case, menu is displayed only if is moved enought
			distance = sqrt(x*x + y*y)
			if self._stick_distance < MenuAction.MIN_STICK_DISTANCE and distance > MenuAction.MIN_STICK_DISTANCE:
				self.execute(mapper, '--control-with', STICK, '--use-cursor',
					'--confirm-with', "STICKPRESS", '--cancel-with', STICK)
			self._stick_distance = distance


class GridMenuAction(MenuAction):
	"""
	Same as menu, but displayed in grid
	"""
	COMMAND = "gridmenu"
	MENU_TYPE = "gridmenu"


class RadialMenuAction(MenuAction):
	"""
	Same as grid menu, which is same as menu but displayed in grid,
	but displayed as circle.
	"""
	COMMAND = "radialmenu"
	MENU_TYPE = "radialmenu"


class KeyboardAction(Action, SpecialAction):
	"""
	Shows OSD keyboard.
	"""
	SA = COMMAND = "keyboard"
	
	def __init__(self):
		Action.__init__(self)
	
	
	def describe(self, context):
		if self.name: return self.name
		if context == Action.AC_OSD:
			return _("Display Keyboard")
		return _("OSD Keyboard")
	
	
	def to_string(self, multiline=False, pad=0):
		return (" " * pad) + "%s()" % (self.COMMAND,)
	
	
	def button_release(self, mapper):
		self.execute(mapper)<|MERGE_RESOLUTION|>--- conflicted
+++ resolved
@@ -213,7 +213,6 @@
 	DEFAULT_CONTROL = STICK
 	MIN_STICK_DISTANCE = STICK_PAD_MAX / 3
 	
-<<<<<<< HEAD
 	def __init__(self, menu_id, control_with=DEFAULT_CONTROL,
 					confirm_with=DEFAULT_CONFIRM, cancel_with=DEFAULT_CANCEL,
 					show_with_release=False):
@@ -221,10 +220,6 @@
 			# Little touch of backwards compatibility
 			control_with, confirm_with = self.DEFAULT_CONTROL, SAME
 		Action.__init__(self, menu_id, control_with, confirm_with, cancel_with, show_with_release)
-=======
-	def __init__(self, menu_id, confirm_with=None, cancel_with=None, show_with_release=None):
-		Action.__init__(self, menu_id, confirm_with, cancel_with, show_with_release)
->>>>>>> 390c5cbe
 		self.menu_id = menu_id
 		self.control_with = control_with
 		self.confirm_with = confirm_with
@@ -238,15 +233,8 @@
 	
 	
 	def to_string(self, multiline=False, pad=0):
-<<<<<<< HEAD
 		return "%s%s(%s)" % (
 			" " * pad,
-=======
-		pars = [] + list(self.parameters)
-		pars[0] = "'%s'" % (str(pars[0]).encode('string_escape'),)
-		return "%s%s(%s)" % (
-			(" " * pad),
->>>>>>> 390c5cbe
 			self.COMMAND,
 			",".join(Action.encode_parameters(self.strip_defaults()))
 		)
