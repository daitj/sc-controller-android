--- conflicted
+++ resolved
@@ -1043,11 +1043,7 @@
 		self.wfile = wfile
 		self.mapper = mapper
 		self.gesture_action = None
-<<<<<<< HEAD
-		self.locked_actions = set()
-=======
 		self.locked_actions = {}
->>>>>>> b50035a7
 	
 	
 	def close(self):
@@ -1116,17 +1112,11 @@
 	
 	def unlock_actions(self, daemon):
 		""" Should be called while daemon.lock is acquired """
-<<<<<<< HEAD
-		s, self.locked_actions = self.locked_actions, set()
-		for a in s:
-			a.unlock(self, daemon)
-=======
 		locked, self.locked_actions = self.locked_actions, {}
 		for mapper in locked:
 			s = locked[mapper]
 			for a in s:
 				a.unlock(daemon)
->>>>>>> b50035a7
 	
 	
 	def reaply_locks(self, daemon, mapper):
@@ -1134,16 +1124,10 @@
 		Called after profile is changed.
 		Should be called while daemon.lock is acquired
 		"""
-<<<<<<< HEAD
-		s, self.locked_actions = self.locked_actions, set()
-		for a in s:
-			a.reaply(self, daemon)
-=======
 		if mapper in self.locked_actions:
 			s, self.locked_actions[mapper] = self.locked_actions[mapper], set()
 			for a in s:
 				a.reaply(self, daemon)
->>>>>>> b50035a7
 
 
 class ReportingAction(Action):
@@ -1231,11 +1215,7 @@
 		client.lock_action(daemon, self.what)
 	
 	
-<<<<<<< HEAD
-	def unlock(self, client, daemon):
-=======
 	def unlock(self, daemon):
->>>>>>> b50035a7
 		def _unlock(a):
 			if isinstance(a, ObservingAction):
 				# Needs to be handled specifically
@@ -1244,11 +1224,7 @@
 			if isinstance(a, LockedAction):
 				return a.original_action
 			return a
-<<<<<<< HEAD
-		daemon._apply(client.mapper, self.what, _unlock)
-=======
 		daemon._apply(self.mapper, self.what, _unlock)
->>>>>>> b50035a7
 		log.debug("%s unlocked", self.what)
 
 
@@ -1256,13 +1232,8 @@
 	def __init__(self, what, client, new_action, original_action):
 		ReportingAction.__init__(self, what, client)
 		self.original_action = original_action
-<<<<<<< HEAD
-		self.new_action = new_action
-		self.client.locked_actions.add(self)
-=======
 		self.new_action = new_action.compress()
 		self._store_lock()
->>>>>>> b50035a7
 		log.debug("%s replaced by %s", self.what, self.client)
 	
 	
@@ -1293,10 +1264,6 @@
 	def __init__(self, what, client, original_action):
 		ReportingAction.__init__(self, what, client)
 		self.original_action = original_action
-<<<<<<< HEAD
-		self.client.locked_actions.add(self)
-		log.debug("%s observed by %s", self.what, self.client)
-=======
 		self._store_lock()
 		log.debug("%s on %s observed by %x", self.what,
 			client.mapper.get_controller(), hash(self.client))
@@ -1321,27 +1288,6 @@
 		daemon._apply(self.mapper, self.what, _unobserve)
 		log.debug("%s on %s no longer observed by %x", self.what,
 			self.mapper.get_controller(), hash(self.client))
->>>>>>> b50035a7
-	
-	
-	def reaply(self, client, daemon):
-		client.observe_action(daemon, self.what)
-	
-	
-	def unlock(self, client, daemon):
-		def _unobserve(a):
-			if isinstance(a, ObservingAction):
-				if a.client == self:
-					return a.original_action
-				a.original_action = _unobserve(a.original_action)
-				return a
-			if isinstance(a, LockedAction):
-				a.original_action = _unobserve(a.original_action)
-				return a
-			return a
-		
-		daemon._apply(client.mapper, self.what, _unobserve)
-		log.debug("%s no longer observed by %s", self.what, client)
 	
 	
 	def trigger(self, mapper, position, old_position):
