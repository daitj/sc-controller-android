#!/usr/bin/env python2
from scc.constants import HapticPos
import logging

log = logging.getLogger("SCController")

next_id = 1		# Used with fallback controller id generator

class Controller(object):
	"""
	Base class for all controller drivers. Implementations are in
	scc.drivers package.
	
	Derived class should implement every method from here.
	"""
<<<<<<< HEAD
=======
	flags = 0
>>>>>>> 70f82f07
	
	def __init__(self):
		global next_id
		self.mapper = None
		self.flags = 0
		self._id = next_id
		next_id += 1
	
	
	def get_type(self):
		"""
		This method has to return type identifier - short string without spaces
		that describes type of controller which should be unique for each
		driver.
		String is used by UI to assign icons and, along with ID,
		to store controller settings.
		
		This method has to be overriden.
		"""
		raise RuntimeError("Controller.get_type not overriden")
	
	
	def get_id(self):
		"""
		Returns identifier that has to be unique at least until daemon
		is restarted, ideally derived from HW device serial number.
		"""
		return self._id
	
	
	def get_gui_config_file(self):
		"""
		Returns file name of json file that GUI can use to load more data about
		controller (background image, button images, available buttons and
		axes, etc...) File name may be absolute path or just name of file in
		/usr/share/scc
		
		Returns None if there is no configuration file (GUI will use
		defaults in such case)
		"""
		return None
	
	
	def set_mapper(self, mapper):
		""" Sets mapper for controller """
		self.mapper = mapper
	
	
	def get_mapper(self):
		""" Returns mapper set for controller """
		return self.mapper
	
	
	def apply_config(self, config):
		"""
		Called from daemon to apply controller configuration stored
		in config file.
		
		Does nothing by default.
		"""
		pass
	
	
	def set_led_level(self, level):
		"""
		Configures LED intensity, if supported.
		'level' goes from 0.0 to 100.0
		"""
		pass
	
	
	def set_gyro_enabled(self, enabled):
		""" Enables or disables gyroscope, if supported """
		pass
	
	
	def get_gyro_enabled(self):
		""" Returns True if gyroscope is enabled """
		return False
	
	
	def feedback(self, data):
		"""
		Generates feedback effect, if supported.
		'data' is HapticData instance.
		"""
		pass
	
	
	def turnoff(self):
		""" Turns off controller, if supported """
		pass
	
	
	def disconnected(self):
		""" Called from daemon after controller is disconnected """
		pass
	

class HapticData(object):
	""" Simple container to hold haptic feedback settings """
	
	def __init__(self, position, amplitude=512, frequency=4, period=1024, count=1):
		"""
		'frequency' is used only when emulating touchpad and describes how many
		pixels should mouse travell between two feedback ticks.
		"""
		data = tuple([ int(x) for x in (position, amplitude, period, count) ])
		if data[0] not in (HapticPos.LEFT, HapticPos.RIGHT, HapticPos.BOTH):
			raise ValueError("Invalid position")
		for i in (1,2,3):
			if data[i] > 0x8000 or data[i] < 0:
				raise ValueError("Value out of range")
		# frequency is multiplied by 1000 just so I don't have big numbers everywhere;
		# it's float until here, so user still can make pad squeak if he wish
		frequency = int(max(1.0, frequency * 1000.0))
		
		self.data = data				# send to controller
		self.frequency = frequency		# used internally
	
	
	def with_position(self, position):
		""" Creates copy of HapticData with position value changed """
		trash, amplitude, period, count = self.data
		return HapticData(position, amplitude, self.frequency, period, count)
	
	
	def get_position(self):
		return HapticPos(self.data[0])
	
	def get_amplitude(self):
		return self.data[1]
	
	def get_frequency(self):
		return float(self.frequency) / 1000.0
	
	def get_period(self):
		return self.data[2]
	
	def get_count(self):
		return self.data[3]
	
	def __mul__(self, by):
		"""
		Allows multiplying HapticData by scalar to get same values
		with increased amplitude.
		"""
		position, amplitude, period, count = self.data
		amplitude = min(amplitude * by, 0x8000)
		return HapticData(position, amplitude, self.frequency, period, count)<|MERGE_RESOLUTION|>--- conflicted
+++ resolved
@@ -13,15 +13,11 @@
 	
 	Derived class should implement every method from here.
 	"""
-<<<<<<< HEAD
-=======
 	flags = 0
->>>>>>> 70f82f07
 	
 	def __init__(self):
 		global next_id
 		self.mapper = None
-		self.flags = 0
 		self._id = next_id
 		next_id += 1
 	
