--- conflicted
+++ resolved
@@ -78,11 +78,7 @@
 		if id == SCButtons.STICKPRESS and Profile.STICK in self.button_widgets:
 			before, profile.buttons[id] = profile.buttons[id], action
 			self.button_widgets[Profile.STICK].update()
-<<<<<<< HEAD
 		elif id == SCButtons.CPADPRESS and Profile.CPAD in self.button_widgets:
-=======
-		elif id in BUTTONS:
->>>>>>> 8f33c5cb
 			before, profile.buttons[id] = profile.buttons[id], action
 			self.button_widgets[Profile.CPAD].update()
 		elif id in PRESSABLE:
@@ -102,9 +98,9 @@
 		elif id in STICKS + PADS:
 			if id in STICKS:
 				before, profile.stick = profile.stick, action
-			elif id == "LPAD":
+			elif id == Profile.LPAD:
 				before, profile.pads[Profile.LEFT] = profile.pads[Profile.LEFT], action
-			elif id == "RPAD":
+			elif id == Profile.RPAD:
 				before, profile.pads[Profile.RIGHT] = profile.pads[Profile.RIGHT], action
 			else:
 				before, profile.pads[Profile.CPAD] = profile.pads[Profile.CPAD], action
@@ -131,9 +127,9 @@
 		elif id in STICKS + PADS:
 			if id in STICKS:
 				return profile.stick
-			elif id == "LPAD":
+			elif id == Profile.LPAD:
 				return profile.pads[Profile.LEFT]
-			elif id == "RPAD":
+			elif id == Profile.RPAD:
 				return profile.pads[Profile.RIGHT]
 			else:
 				return profile.pads[Profile.CPAD]
