#!/usr/bin/env python2
"""
SC-Controller - Action Editor

Allows to edit button or trigger action.
"""
from __future__ import unicode_literals
from scc.tools import _

from scc.gui.controller_widget import ControllerButton
from scc.gui.editor import Editor
from scc.constants import SCButtons
from scc.gui.dwsnc import headerbar
from scc.modifiers import ModeModifier, DoubleclickModifier, HoldModifier
from scc.actions import Action, NoAction
from scc.profile import Profile
from scc.macros import Macro

from gi.repository import Gtk, Gdk, GLib
import os, logging
log = logging.getLogger("ModeshiftEditor")

class ModeshiftEditor(Editor):
	GLADE = "modeshift_editor.glade"
	BUTTONS = (	# in order as displayed in combobox
		(SCButtons.A,			_('A') ),
		(SCButtons.B,			_('B') ),
		(SCButtons.X,			_('X') ),
		(SCButtons.Y,			_('Y') ),
		(None, None),
		(SCButtons.BACK,		_('Back (select)') ),
		(SCButtons.C,			_('Center') ),
		(SCButtons.START,		_('Start') ),
		(None, None),
		(SCButtons.LGRIP,		_('Left Grip') ),
		(SCButtons.RGRIP,		_('Right Grip') ),
		(None, None),
		(SCButtons.LB,			_('Left Bumper') ),
		(SCButtons.RB,			_('Right Bumper') ),
		(SCButtons.LT,			_('Left Trigger') ),
		(SCButtons.RT,			_('Right Trigger') ),
		(None, None),
		(SCButtons.LPAD,		_('Left Pad Pressed') ),
		(SCButtons.RPAD,		_('Right Pad Pressed') ),
		(SCButtons.LPADTOUCH,	_('Left Pad Touched') ),
		(SCButtons.RPADTOUCH,	_('Right Pad Touched') ),
	)
	
	def __init__(self, app, callback):
		self.app = app
		self.id = None
		self.mode = Action.AC_BUTTON
		self.ac_callback = callback
		self.current_page = 0
		self.actions = ( [], [], [] )
		self.nomods = [ NoAction(), NoAction(), NoAction() ]
		self.setup_widgets()
	
	
	def setup_widgets(self):
		Editor.setup_widgets(self)
		
		cbButtonChooser = self.builder.get_object("cbButtonChooser")
		cbButtonChooser.set_row_separator_func( lambda model, iter : model.get_value(iter, 0) is None )
		
		b = lambda a : self.builder.get_object(a)
		self.action_widgets = (
			# Order goes: Grid, 1st Action Button, Clear Button
			# 1st group, 'pressed'
			( b('grActions'),		b('btDefault'),		b('btClearDefault') ),
			# 2nd group, 'hold'
			( b('grHold'),			b('btHold'),		b('btClearHold') ),
			# 2nd group, 'double-click'
			( b('grDoubleClick'),	b('btDoubleClick'),	b('btClearDoubleClick') ),
		)
		
		self._fill_button_chooser()
		headerbar(self.builder.get_object("header"))
	
	
	def _fill_button_chooser(self, *a):
		cbButtonChooser = self.builder.get_object("cbButtonChooser")
		model = cbButtonChooser.get_model()
		model.clear()
		for button, text in self.BUTTONS:
			if any([ True for x in self.actions[self.current_page] if x[0] == button ]):
				# Skip already added buttons
				continue
			model.append(( None if button is None else button.name, text ))
		cbButtonChooser.set_active(0)
	
	
	def _add_action(self, index, button, action):
		grActions = self.action_widgets[index][0]
		cbButtonChooser = self.builder.get_object("cbButtonChooser")
		model = cbButtonChooser.get_model()
		
		for row in model:
			if model.get_value(row.iter, 0) == button.name:
				model.remove(row.iter)
				break
		try:
			while model.get_value(model[0].iter, 0) is None:
				model.remove(model[0].iter)
			cbButtonChooser.set_active(0)
		except: pass
		
		i = len(self.actions[index]) + 1
		l = Gtk.Label()
		l.set_markup("<b>%s</b>" % (button.name,))
		l.set_xalign(0.0)
		b = Gtk.Button.new_with_label(action.describe(self.mode))
		b.set_property("hexpand", True)
		b.connect('clicked', self.on_actionb_clicked, index, button)
		clearb = Gtk.Button()
		clearb.set_image(Gtk.Image.new_from_stock("gtk-delete", Gtk.IconSize.SMALL_TOOLBAR))
		clearb.set_relief(Gtk.ReliefStyle.NONE)
		clearb.connect('clicked', self.on_clearb_clicked, index, button)
		grActions.attach(l,			0, i, 1, 1)
		grActions.attach(b,			1, i, 1, 1)
		grActions.attach(clearb,	2, i, 1, 1)
		
		self.actions[index].append([ button, action, l, b, clearb ])
		grActions.show_all()
	
	
	def on_clearb_clicked(self, trash, index, button):
		grActions = self.action_widgets[index][0]
		cbButtonChooser = self.builder.get_object("cbButtonChooser")
		model = cbButtonChooser.get_model()
		# Remove requested action from the list
		for i in xrange(0, len(self.actions[index])):
			if self.actions[index][i][0] == button:
				button, action, l, b, clearb = self.actions[index][i]
				for w in (l, b, clearb): grActions.remove(w)
				del self.actions[index][i]
				break
		# Move everything after that action one position up
		# - remove it
		for j in xrange(i, len(self.actions[index])):
			button, action, l, b, clearb = self.actions[index][j]
			for w in (l, b, clearb): grActions.remove(w)
		# - add it again
		for j in xrange(i, len(self.actions[index])):
			button, action, l, b, clearb = self.actions[index][j]
			grActions.attach(l,			0, j + 1, 1, 1)
			grActions.attach(b,			1, j + 1, 1, 1)
			grActions.attach(clearb,	2, j + 1, 1, 1)
		# Regenereate combobox with removed button added back to it
		# - Store acive item from in combobox
		active, i, index = None, 0, -1
		try:
			active = model.get_value(cbButtonChooser.get_active_iter(), 0)
		except: pass
		# Clear entire combobox
		model.clear()
		# Fill it again
		for button, text in self.BUTTONS:
			model.append(( None if button is None else button.name, text ))
			if button is not None:
				if button.name == active:
					index = i
			i += 1
		# Reselect formely active item
		if index >= 0:
			cbButtonChooser.set_active(index)
	
	
	def _choose_editor(self, action, cb):
		if isinstance(action, Macro):
			from scc.gui.macro_editor import MacroEditor	# Cannot be imported @ top
			e = MacroEditor(self.app, cb)
			e.set_title(_("Edit Macro"))
		else:
			from scc.gui.action_editor import ActionEditor	# Cannot be imported @ top
			e = ActionEditor(self.app, cb)
			e.set_title(_("Edit Action"))
			e.hide_modeshift()
		return e
	
	
	def on_actionb_clicked(self, trash, index, clicked_button):
		for i in self.actions[index]:
			button, action, l, b, clearb = i
			if button == clicked_button:
				def on_chosen(id, action):
					b.set_label(action.describe(self.mode))
					i[1] = action
				
				ae = self._choose_editor(action, on_chosen)
				ae.set_input(self.id, action, mode = self.mode)
				ae.show(self.window)
				return
	
	
	def on_ntbMore_switch_page(self, ntb, box, index):
		self.current_page = index
		self._fill_button_chooser()
		self.builder.get_object("cbButtonChooser").set_sensitive(box.get_sensitive())
		self.builder.get_object("btAddAction").set_sensitive(box.get_sensitive())
	
	
	def on_nomodbt_clicked(self, button, *a):
		actionButton = self.action_widgets[self.current_page][1]
		
		def on_chosen(id, action):
			actionButton.set_label(action.describe(self.mode))
			self.nomods[self.current_page] = action
		
		ae = self._choose_editor(self.nomods[self.current_page], on_chosen)
		ae.set_input(self.id, self.nomods[self.current_page], mode = self.mode)
		ae.show(self.window)
	
	
	def on_nomodclear_clicked(self, button, *a):
		self.nomods[self.current_page] = NoAction()
		actionButton = self.action_widgets[self.current_page][1]
		actionButton.set_label(self.nomods[self.current_page].describe(self.mode))
	
	
	def on_btAddAction_clicked(self, *a):
		cbButtonChooser = self.builder.get_object("cbButtonChooser")
		b = getattr(SCButtons, cbButtonChooser.get_model().get_value(cbButtonChooser.get_active_iter(), 0))
		self._add_action(self.current_page, b, NoAction())
	
	
	def on_btClear_clicked(self, *a):
		""" Handler for clear button """
		action = NoAction()
		if self.ac_callback is not None:
			self.ac_callback(self.id, action)
		self.close()
	
	
	def on_btCustomActionEditor_clicked(self, *a):
		""" Handler for 'Custom Editor' button """
		from scc.gui.action_editor import ActionEditor	# Can't be imported on top
		e = ActionEditor(self.app, self.ac_callback)
		e.set_input(self.id, self._make_action(), mode = self.mode)
		e.hide_action_buttons()
		e.hide_advanced_settings()
		e.set_title(self.window.get_title())
		e.force_page(e.load_component("custom"), True)
		self.close()
		e.show(self.get_transient_for())
	
	
	def on_btOK_clicked(self, *a):
		""" Handler for OK button """
<<<<<<< HEAD
		normalaction = self._save_modemod(0)
		holdaction = self._save_modemod(1)
		dblaction = self._save_modemod(2)
		if dblaction:
			action = DoubleclickModifier(dblaction, normalaction)
			action.holdaction = holdaction
		elif holdaction:
			action = HoldModifier(holdaction, normalaction)
=======
>>>>>>> 9eaa8904
		if self.ac_callback is not None:
			self.ac_callback(self.id, self._make_action())
		self.close()
	
	
<<<<<<< HEAD
=======
	def _make_action(self):
		""" Generates and returns Action instance """
		normalaction = self._save_modemod(0)
		holdaction = self._save_modemod(1)
		dblaction = self._save_modemod(2)
		if dblaction:
			action = DoubleclickModifier(dblaction, normalaction)
			action.holdaction = holdaction
		elif holdaction:
			action = HoldModifier(holdaction, normalaction)
		action.timeout = self.builder.get_object("adjTime").get_value()
		return action
	
	
>>>>>>> 9eaa8904
	def _save_modemod(self, index):
		""" Generates ModeModifier from page in Notebook """
		pars = []
		# TODO: Other pages
		for button, action, l, b, clearb in self.actions[index]:
			pars += [ button, action ]
		if self.nomods[index]:
			pars += [ self.nomods[index] ]
		action = ModeModifier(*pars)
		if len(pars) == 0:
			# No action is actually set
			action = NoAction()
		elif len(pars) == 1:
			# Only default action left
			action = self.nomods[index]
		return action
	
	
	def _load_modemod(self, index, action):
		for key in action.mods:
			self._add_action(index, key, action.mods[key])
	
	
	def _set_nomod_button(self, index, action):
		if isinstance(action, ModeModifier):
			self._load_modemod(index, action)
			self.nomods[index] = action.default
		else:
			self.nomods[index] = action
		actionButton = self.action_widgets[index][1]
		actionButton.set_label(self.nomods[index].describe(self.mode))
	
	
	def set_input(self, id, action, mode=Action.AC_BUTTON):
		btDefault = self.builder.get_object("btDefault")
		self.id = id
		self.mode = mode
		
		self.set_title("Modeshift for %s" % (id.name if id in SCButtons else str(id),))
		
		if isinstance(action, ModeModifier):
			self._load_modemod(0, action)
			self._set_nomod_button(0, action.default)
			self._set_nomod_button(1, NoAction())
			self._set_nomod_button(2, NoAction())
		elif isinstance(action, DoubleclickModifier):	# includes HoldModifier
			self._set_nomod_button(0, action.normalaction)
			self._set_nomod_button(1, action.holdaction)
			self._set_nomod_button(2, action.action)
		self.builder.get_object("adjTime").set_value(action.timeout)
		
		if mode == Action.AC_OSK:
			# This is kinda bad, but allowing Custom Editor
			# from OSK editor is in TODO
			self.builder.get_object("btCustomActionEditor").set_visible(False)
		if mode != Action.AC_BUTTON:
			for w in ("vbHold", "vbDoubleClick", "lblHold", "lblDoubleClick"):
				self.builder.get_object(w).set_sensitive(False)
		

<|MERGE_RESOLUTION|>--- conflicted
+++ resolved
@@ -247,24 +247,11 @@
 	
 	def on_btOK_clicked(self, *a):
 		""" Handler for OK button """
-<<<<<<< HEAD
-		normalaction = self._save_modemod(0)
-		holdaction = self._save_modemod(1)
-		dblaction = self._save_modemod(2)
-		if dblaction:
-			action = DoubleclickModifier(dblaction, normalaction)
-			action.holdaction = holdaction
-		elif holdaction:
-			action = HoldModifier(holdaction, normalaction)
-=======
->>>>>>> 9eaa8904
 		if self.ac_callback is not None:
 			self.ac_callback(self.id, self._make_action())
 		self.close()
 	
 	
-<<<<<<< HEAD
-=======
 	def _make_action(self):
 		""" Generates and returns Action instance """
 		normalaction = self._save_modemod(0)
@@ -279,7 +266,6 @@
 		return action
 	
 	
->>>>>>> 9eaa8904
 	def _save_modemod(self, index):
 		""" Generates ModeModifier from page in Notebook """
 		pars = []
