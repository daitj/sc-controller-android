--- conflicted
+++ resolved
@@ -22,18 +22,11 @@
 log = logging.getLogger("ControllerWidget")
 
 TRIGGERS = [ "LT", "RT" ]
-<<<<<<< HEAD
-PADS	= [ "LPAD", "RPAD" ]
-STICKS	= [ STICK ]
-GYROS	= [ GYRO ]
-PRESSABLE = [ SCButtons.LPAD, SCButtons.RPAD, SCButtons.STICKPRESS ]
-=======
 PADS	= [ Profile.LPAD, Profile.RPAD, Profile.CPAD ]
 STICKS	= [ STICK ]
 GYROS	= [ GYRO ]
 PRESSABLE = [ SCButtons.LPAD, SCButtons.RPAD,
 				SCButtons.STICKPRESS, SCButtons.CPADPRESS ]
->>>>>>> 70f82f07
 _NOT_BUTTONS = PADS + STICKS + GYROS + TRIGGERS
 _NOT_BUTTONS += [ x + "TOUCH" for x in PADS ]
 BUTTONS = [ b for b in SCButtons if b.name not in _NOT_BUTTONS ]
@@ -166,20 +159,12 @@
 		ix2 = 74
 		# Check if cursor is placed on icon
 		if event.x < ix2:
-<<<<<<< HEAD
-			what = dict(
-				LPAD = LEFT,
-				RPAD = RIGHT,
-				STICK = nameof(SCButtons.STICKPRESS)
-			)[self.name]
-=======
 			what = {
 				Profile.LPAD : LEFT,
 				Profile.RPAD : RIGHT,
 				Profile.CPAD : nameof(SCButtons.CPADPRESS),
 				Profile.STICK : nameof(SCButtons.STICKPRESS),
 			}[self.name]
->>>>>>> 70f82f07
 			self.app.hilight(what)
 			self.over_icon = True
 		else:
