--- conflicted
+++ resolved
@@ -195,33 +195,6 @@
 		return _("(if pressed)")
 
 
-<<<<<<< HEAD
-class HatAction(Action):
-	def describe(self):
-		return "Hat"
-
-
-ACTIONS = {
-	# Actions
-	'axis'		: AxisAction,
-	'dpad'		: DPadAction,
-	'mouse'		: MouseAction,
-	'trackpad'	: TrackpadAction,
-	'trackball'	: TrackballAction,
-	'wheel'		: WheelAction,
-	'button'	: ButtonAction,
-	'click'		: ClickAction,
-	# Shortcuts
-	'raxis'		: RAxisAction,
-	'hatup'		: HatAction,
-	'hatdown'	: HatAction,
-	'hatleft'	: HatAction,
-	'hatright'	: HatAction,
-}
-
-
-=======
->>>>>>> 58878bd6
 class MultiAction(object):
 	"""
 	Two or more actions executed in sequence.
