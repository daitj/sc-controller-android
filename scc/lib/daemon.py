--- conflicted
+++ resolved
@@ -103,11 +103,7 @@
 
 	def on_start(self):
 		pass
-<<<<<<< HEAD
 
-=======
-	
->>>>>>> 70f82f07
 	def stop(self, once=False):
 		"""Stop the daemon."""
 
@@ -130,16 +126,11 @@
 				os.kill(pid, signal.SIGTERM)
 				if once: break
 				for x in xrange(50):
+					# This loop waits 5s
 					os.kill(pid, 0)
 					time.sleep(0.1)
 				time.sleep(0.1)
-				if once: break
-				for x in xrange(50):
-					# This loop waits 5s
-					os.kill(pid, 0)
-					time.sleep(0.1)
-			if not once:
-				os.kill(pid, signal.SIGKILL)
+			os.kill(pid, signal.SIGKILL)
 		except OSError as err:
 			e = str(err.args)
 			if e.find("No such process") > 0:
