--- conflicted
+++ resolved
@@ -1912,16 +1912,8 @@
                           <object class="GtkImage" id="image39">
                             <property name="visible">True</property>
                             <property name="can_focus">False</property>
-<<<<<<< HEAD
-                            <property name="label" translatable="yes">Emulation has to be restarted to apply all settings.
-If you have any games running, restarting emulation will "unplug"
-virtual gamepad, what may cause them to ignore future inputs
-or even crash.</property>
-                            <property name="wrap">True</property>
-=======
                             <property name="stock">gtk-add</property>
                             <property name="icon_size">3</property>
->>>>>>> 70f82f07
                           </object>
                         </child>
                       </object>
