#!/usr/bin/env python2
"""
SC-Controller - Daemon class
"""
from __future__ import unicode_literals
from scc.tools import _

from scc.lib import xwrappers as X
from scc.lib import xinput
from scc.lib.daemon import Daemon
from scc.lib.usb1 import USBError
from scc.constants import SCButtons, LEFT, RIGHT, STICK, DAEMON_VERSION, HapticPos
from scc.tools import find_profile, find_menu, nameof, shsplit, shjoin
from scc.paths import get_menus_path, get_default_menus_path
from scc.uinput import Keys, Axes, CannotCreateUInputException
from scc.tools import set_logging_level, find_binary, clamp
from scc.gestures import GestureDetector
from scc.parser import TalkingActionParser
from scc.controller import HapticData
from scc.scheduler import Scheduler
from scc.menu_data import MenuData
from scc.profile import Profile
from scc.actions import Action
from scc.config import Config
from scc.poller import Poller
from scc.mapper import Mapper
from scc import drivers

from SocketServer import UnixStreamServer, ThreadingMixIn, StreamRequestHandler
import os, sys, pkgutil, signal, socket, select, weakref, time, json, logging
import threading, traceback, subprocess
log = logging.getLogger("SCCDaemon")
tlog = logging.getLogger("Socket Thread")

class ThreadingUnixStreamServer(ThreadingMixIn, UnixStreamServer): daemon_threads = True


class SCCDaemon(Daemon):
	
	def __init__(self, piddile, socket_file):
		set_logging_level(True, True)
		Daemon.__init__(self, piddile)
		Config()					# Generates ~/.config/scc and default config if needed
		self.started = False
		self.exiting = False
		self.socket_file = socket_file
		self.poller = Poller()
		self.scheduler = Scheduler()
		self.xdisplay = None
		self.sserver = None			# UnixStreamServer instance
		self.errors = []
		self.alone = False			# Set by launching script from --alone flag
		self.osd_daemon = None
		self.default_profile = None
		self.autoswitch_daemon = None
		# TODO: Use osd_ids for all menus
		self.osd_ids = {}
		self.controllers = []
		self.mainloops = [ self.poller.poll, self.scheduler.run ]
		self.rescan_cbs = []
		self.on_exit_cbs = []
		self.subprocs = []
		self.lock = threading.Lock()
		self.default_mapper = None
		self.free_mappers = [ ]
		self.clients = set()
		self.cwd = os.getcwd()
	
	
	def init_drivers(self):
		"""
		Searchs and initializes all controller drivers.
		See __init__.py in scc.drivers.
		"""
		log.debug("Initializing drivers...")
		self._to_start = set()  # del-eted later by start_drivers
		for importer, modname, ispkg in pkgutil.walk_packages(path=drivers.__path__, onerror=lambda x: None):
			if not ispkg and modname != "driver":
				mod = getattr(__import__('scc.drivers.%s' % (modname,)).drivers, modname)
				if hasattr(mod, "init"):
					getattr(mod, "init")(self)
				if hasattr(mod, "start"):
					self._to_start.add(getattr(mod, "start"))
	
	
	def init_default_mapper(self):
		"""
		default_mapper is persistent mapper assigned to first Controller instance.
		Even if all controllers are removed, this mapper stays active. It exists mainly
		to provide backwards compatibility and to allow GUI and external programs to
		work even if there is no controller connected.
		"""
		# But, despite all above, it's just mapper as every other :)
		return self.init_mapper()
	
	
	def set_default_profile(self, profile_file):
		"""
		Sets profile that is used for first available controller
		"""
		self.default_profile = profile_file
	
	
	def start_drivers(self):
		for s in self._to_start:
			s(self)
		del self._to_start
	
	
	def stop_drivers(self):
		for s in self.drivers_to_stop:
			s(self)
	
	
	def get_poller(self):
		""" Returns poller that can be used for polling file descriptors """
		return self.poller
	
	
	def get_scheduler(self):
		""" Returns scheduler instance """
		return self.scheduler
	
	
	def add_mainloop(self, fn):
		"""
		Adds function that is called in every mainloop iteration.
		Can be called only durring initialization, in driver 'init' method.
		"""
		if fn not in self.mainloops:
			self.mainloops.append(fn)
	
	
	def remove_mainloop(self, fn):
		"""
		Removes function added by add_mainloop
		"""
		if fn in self.mainloops:
			self.mainloops.remove(fn)
	
	
	def on_daemon_exit(self, fn):
		"""
		Adds function that is called just before daemon is stopped.
		Usefull for cleanup.
		"""
		if fn not in self.on_exit_cbs:
			self.on_exit_cbs.append(fn)
	
	
	def on_rescan(self, fn):
		"""
		Adds function that is called when `Rescan.` message is recieved.
		"""
		if fn not in self.on_exit_cbs:
			self.rescan_cbs.append(fn)
	
	
	def _set_profile(self, mapper, filename):
		# Called from socket server thread
		p = Profile(TalkingActionParser())
		p.load(filename).compress()
		self.profile_file = filename
		
		if mapper.profile.gyro and not p.gyro:
			# Turn off gyro sensor that was enabled but is no longer needed
			if mapper.get_controller():
				log.debug("Turning gyrosensor OFF")
				mapper.get_controller().set_gyro_enabled(False)
		elif not mapper.profile.gyro and p.gyro:
			# Turn on gyro sensor that was turned off, if profile has gyro action set
			if mapper.get_controller():
				log.debug("Turning gyrosensor ON")
				mapper.get_controller().set_gyro_enabled(True)
		# Release all buttons
		mapper.release_virtual_buttons()
		# Reset mouse (issue #222)
		mapper.mouse.reset()
		
		# This last line kinda depends on GIL...
		mapper.profile = p
		# Re-apply all locks
		for c in self.clients:
			c.reaply_locks(self)
		if mapper.get_controller():
			self.send_profile_info(mapper.get_controller(), self._send_to_all)
		else:
			self.send_profile_info(None, self._send_to_all, mapper=mapper)
	
	
	def _send_to_all(self, message_str):
		"""
		Sends message to all connect clients.
		Should be called while lock is acquired.
		Message should be utf-8 encoded str.
		"""
		for client in self.clients:
			try:
				client.wfile.write(message_str)
			except: pass
	
	
	def on_sa_turnoff(self, mapper, action):
		""" Called when 'turnoff' action is used """
		if mapper.get_controller():
			mapper.get_controller().turnoff()
	
	
	def on_sa_restart(self, *a):
		""" Called when 'restart' action is used """
		with self.lock:
			for c in self.clients:
				c.close()
		os.system("%s %s None restart &" % ( sys.executable, sys.argv[0] ))
	
	
	def on_sa_led(self, mapper, action):
		""" Called when 'led' action is used """
		if mapper.get_controller():
			mapper.get_controller().set_led_level(action.brightness)
	
	
	def on_sa_shell(self, mapper, action):
		""" Called when 'shell' action is used """
		os.system(action.command.encode('string_escape') + " &")
	
	
	def on_sa_gestures(self, mapper, action, x, y, what):
		""" Called when 'gestures' action is used """
		# TODO: Take up_direction from action
		gd = None
		with self.lock:
			if action.osd_enabled and self.osd_daemon:
				# When OSD is enabled, gesture detection is handled
				# by scc-osd-daemon.
				self.osd_daemon.gesture_action = action
				self._osd('gesture',
					"--controller", mapper.get_controller().get_id(),
				 	'--control-with', what)
				log.debug("Gesture detection request sent to scc-osd-daemon")
			else:
				# Otherwise it is handled internally
				up_direction = 0
				gd = self._start_gesture(
					mapper,
					what,
					up_direction,
					lambda gesture_string : action.gesture(mapper, gesture_string)
				)
		if gd:
			gd.enable()
			log.debug("Gesture detection started on %s", what)
			gd.whole(mapper, x, y, what)
	
	
	def _osd(self, *data):
		"""
		Has to be called with self.lock held.
		Returns True on success.
		"""
		# Pre-format data
		data = b"OSD: %s\n" % (shjoin(data) ,)
		
		# Check if scc-osd-daemon is available
		if not self.osd_daemon:
			log.warning("Cannot show OSD; there is no scc-osd-daemon registered")
			return False
		# Send request
		try:
			self.osd_daemon.wfile.write(data)
			self.osd_daemon.wfile.flush()
		except Exception, e:
			log.error("Failed to display OSD: %s", e)
			self.osd_daemon = None
			return False
		return True
	
	
	def on_sa_osd(self, mapper, action):
		""" Called when 'osd' action is used """
		with self.lock:
			self._osd('message', '-t', action.timeout, action.text)
	
	
	def on_sa_area(self, mapper, action, x1, y1, x2, y2):
		""" Called when *AreaAction has OSD enabled """
		with self.lock:
			self._osd('area', '-x', x1, '-y', y1, '--width', x2-x1, '--height', y2-y1)
	
	
	def on_sa_clear_osd(self, *a):
		with self.lock:
			self._osd('clear')
	
	
	def on_sa_keyboard(self, mapper, action):
		""" Called when 'keyboard' action is used """
		with self.lock:
			self._osd('keyboard')
	
	
	def on_sa_menu(self, mapper, action, *pars):
		""" Called when 'menu' action is used """
		p = [ action.MENU_TYPE ]
		if mapper.get_controller():
			p += [ "--controller", mapper.get_controller().get_id() ]
		if "." in action.menu_id:
			path = find_menu(action.menu_id)
			if not path:
				log.error("Cannot show menu: Menu '%s' not found", action.menu_id)
				return
			p += [ "--from-file", path ]
		else:
			p += [ "--from-profile", mapper.profile.get_filename(), action.menu_id ]
		p += list(pars)
		
		with self.lock:
			self._osd(*p)
	
	on_sa_gridmenu = on_sa_menu
	
	
	def on_sa_dialog(self, mapper, action, *pars):
		# Replace actions with id, title pairs
		data = []
		self.osd_ids = {}
		for x in pars:
			if isinstance(x, Action):
				id = str(hash(x))
				self.osd_ids[id] = x.strip()
				data += [ id, x.describe(Action.AC_MENU) ]
			else:
				data.append(x)
		
		with self.lock:
			self._osd("dialog", *data)
	
	
	def on_sa_profile(self, mapper, action):
		""" Called when 'profile' action is used """
		name = action.profile
		if "/" in name:
			# Small sanity check
			log.error("Cannot load profile: Profile '%s' not found", name)
			return
		path = find_profile(name)
		if path:
			with self.lock:
				try:
					self._set_profile(mapper, path)
					log.info("Loaded profile '%s'", name)
				except Exception, e:
					log.exception(e)
			return
		log.error("Cannot load profile: Profile '%s' not found", name)
	
	
	def on_start(self):
		os.chdir(self.cwd)
	
	
	def on_controller_status(self, sc, onoff):
		if onoff:
			log.debug("Controller turned ON")
		else:
			log.debug("Controller turned OFF")
	
	
	def sigterm(self, *a):
		self.exiting = True
		for fn in self.on_exit_cbs:
			fn(self)
		for d in (self.osd_daemon, self.autoswitch_daemon):
			if d: d.wfile.close()
		self.osd_daemon, self.autoswitch_daemon = None, None
		for p in self.subprocs:
			p.kill()
		self.subprocs = []
		sys.exit(0)
	
	
	def connect_x(self):
		""" Creates connection to X Server """
		if "WAYLAND_DISPLAY" in os.environ:
			log.warning("Wayland detected. Disabling X11 support, some functionality will be unavailable")
			self.xdisplay = None
			return
		if "DISPLAY" not in os.environ:
			log.warning("DISPLAY env variable not set. Some functionality will be unavailable")
			self.xdisplay = None
			return
		
		self.xdisplay = X.open_display(os.environ["DISPLAY"])
		if self.xdisplay:
			log.debug("Connected to XServer %s", os.environ["DISPLAY"])
			
			for c in self.controllers:
				if c.get_mapper():
					c.get_mapper().set_xdisplay(self.xdisplay)
			for m in self.free_mappers:
				m.set_xdisplay(self.xdisplay)
			if not self.alone:
				self.subprocs.append(Subprocess("scc-osd-daemon", True))
				if len(Config()["autoswitch"]):
					# Start scc-autoswitch-daemon only if there are some switch rules defined
					self.subprocs.append(Subprocess("scc-autoswitch-daemon", True))
		else:
			log.warning("Failed to connect to XServer. Some functionality will be unavailable")
			self.xdisplay = None
	
	
	def init_mapper(self):
		"""
		Setups new mapper instance.
		"""
		try:
			mapper = Mapper(Profile(TalkingActionParser()),
					self.scheduler, poller=self.poller)
		except CannotCreateUInputException, e:
			# Most likely UInput is not available
			# Create mapper with all virtual devices set to Dummies.
			log.exception(e)
			self.add_error("uinput", str(e))
			mapper = Mapper(Profile(TalkingActionParser()),
				self.scheduler, keyboard=None, mouse=None, gamepad=False)
		
		mapper.set_special_actions_handler(self)
		mapper.set_xdisplay(self.xdisplay)
		mapper.schedule(1.0, self.fix_xinput)
		return mapper
	
	
	def fix_xinput(self, mapper):
		name = mapper.get_gamepad_name()
		if self.xdisplay and Config()["fix_xinput"] and name:
			# Three conditions: X has to be available, 'fix_xinput' must
			# be enabled in config and controller should not be dummy
			# (should have a name)
			try:
				for d in xinput.get_devices():
					if d.get_name() == name:
						if d.is_pointer() and d.is_slave():
							d.float()
			except OSError, e:
				# Most likely 'xinput' executable not found
				log.warn("Failed to deatach gamepad from xinput master: %s", e)
	
	
	def load_default_profile(self, mapper=None):
		mapper = mapper or self.default_mapper
		if self.default_profile == None:
			try:
				self.default_profile = find_profile(Config()["recent_profiles"][0])
			except:
				# Broken config is not reason to fail here
				pass
		try:
			mapper.profile.load(self.default_profile).compress()
		except Exception, e:
			log.warning("Failed to load profile. Starting with no mappings.")
			log.warning("Reason: %s", e)
	
	
	def add_controller(self, c):
		if len(self.free_mappers) > 0:
			# Reuse already created mapper, so SCC will not spam system
			# with fake devices
			mapper, self.free_mappers = self.free_mappers[0], self.free_mappers[1:]
			if mapper != self.default_mapper:
				log.debug("Reused mapper %s for %s", mapper, c)
		else:
			# New controller, but no mapper created
			mapper = self.init_mapper()
			self.load_default_profile(mapper)
		mapper.set_controller(c)
		c.set_mapper(mapper)
		if mapper == self.default_mapper:
			log.debug("Assigned default_mapper to %s", c)
		if mapper.profile.gyro:
			log.debug("Turning gyrosensor ON")
			c.set_gyro_enabled(True)
		
		c.apply_config(Config().get_controller_config(c.get_id()))
		self.controllers.append(c)
		log.debug("Controller added: %s", c)
		with self.lock:
			self.send_controller_list(self._send_to_all)
			self.send_all_profiles(self._send_to_all)
	
	
	def remove_controller(self, c):
		mapper = c.mapper
		if mapper:
			mapper.release_virtual_buttons()
		c.disconnected()
		
		with self.lock:
			while c in self.controllers:
				self.controllers.remove(c)
			log.debug("Controller removed: %s", c)
			
			if mapper == self.default_mapper and len(self.controllers) > 0:
				# Special case, default_mapper should be always
				# assigned to something, so if controller with default_mapper
				# is disconnected, it's reassigned to next available controller
				swap_c = self.controllers[0]
				swap_mapper = swap_c.get_mapper()
				swap_mapper.set_controller(None)
				swap_c.set_mapper(mapper)
				mapper.set_controller(swap_c)
				self.free_mappers.append(swap_mapper)
				log.debug("Reassigned default_mapper to %s", swap_c)
			else:
				c.set_mapper(None)
				if mapper:
					mapper.set_controller(None)
					self.free_mappers.append(mapper)
			self.send_controller_list(self._send_to_all)
	
	
	def get_active_ids(self):
		""" Returns iterable with IDs of all active controllers """
		return [ x.get_id() for x in self.controllers ]
	
	
	def add_error(self, id, error):
		"""
		Adds error (string) to report. Used when USB driver reports that device
		cannot be accessed or when UInput is not available.
		
		Every error has id that can be later used to remove it from list to
		indicate that error has been resolved.
		"""
		with self.lock:
			self.errors.append(( id, error ))
			self._send_to_all(("Error: %s\n" % (error,)).encode("utf-8"))
	
	
	def remove_error(self, id):
		"""
		Removes error added with 'add_error'. If such error cannot be found,
		does nothing.
		
		When last error is removed, this method automatically sends "Ready."
		message to indicate that daemon is ready to serve clients.
		"""
		with self.lock:
			self.errors = [ (_id, error) for (_id, error) in self.errors if _id != id ]
			if len(self.errors) == 0:
				self._send_to_all(b"Ready.\n")
	
	
	def send_controller_list(self, method):
		"""
		Sends controller count and list of controllers using provided method
		"""
		for c in self.controllers:
			method(("Controller: %s %s %s\n" % (
				c.get_id(), c.get_type(), c.get_id_is_persistent()
			)).encode("utf-8"))
		method(("Controller Count: %s\n" % (len(self.controllers),)).encode("utf-8"))
	
	
	def send_profile_info(self, controller, method, mapper=None):
		"""
		Sends info about current profile using provided method.
		Returns True if mapper is default_mapper.
		"""
		mapper = mapper if mapper else controller.mapper
		if controller:
			method(("Controller profile: %s %s\n" % (
				controller.get_id(),
				mapper.profile.get_filename()
			)).encode("utf-8"))
		if mapper == self.default_mapper:
			method(("Current profile: %s\n" % (
				mapper.profile.get_filename(),
			)).encode("utf-8"))
			return True
		return False
	
	
	def send_all_profiles(self, method):
		"""
		Sends info about all profiles assigned to all
		controllers using provided method.
		"""
		# As special case, at least default_mapper profile has to be sent always
		default_sent = False
		for c in self.controllers:
			default_sent = self.send_profile_info(c, method) or default_sent
		if not default_sent:
			self.send_profile_info(None, method, mapper=self.default_mapper)
	
	
	def run(self):
		log.debug("Starting SCCDaemon...")
		signal.signal(signal.SIGTERM, self.sigterm)
		self.init_drivers()
		self.default_mapper = self.init_default_mapper()
		self.free_mappers.append(self.default_mapper)
		self.load_default_profile()
		self.lock.acquire()
		self.start_listening()
		self.connect_x()
		self.lock.release()
		self.start_drivers()
		
		while True:
			for fn in self.mainloops:
				fn()
	
	
	def start_listening(self):
		if os.path.exists(self.socket_file):
			os.unlink(self.socket_file)
		instance = self
		
		class SSHandler(StreamRequestHandler):
			def handle(self):
				instance._sshandler(self.connection, self.rfile, self.wfile)
		
		self.sserver = ThreadingUnixStreamServer(self.socket_file, SSHandler)
		t = threading.Thread(target=self.sserver.serve_forever)
		t.daemon = True
		t.start()
		os.chmod(self.socket_file, 0600)
		log.debug("Created control socket %s", self.socket_file)
	
	
	def _start_gesture(self, mapper, what, up_angle, callback):
		"""
		Starts gesture detection on specified pad.
		Calls callback with gesture string when finished.
		
		Should be called with lock held.
		"""
		gd = None
		
		def cb(detector, gesture):
			# This callback is expected to be called with lock held
			with self.lock:
				self._apply(mapper, what, lambda a : a.original_action)
			log.debug("Gesture detected on %s: %s", what, gesture)
			callback(gesture)
		
		def set(action):
			# ObservingAction should be above GestureDetector
			if isinstance(action, ObservingAction):
				gd.original_action = action.original_action
				action.original_action = gd
				return action
			else:
				gd.original_action = action
				return gd
		
		gd = GestureDetector(up_angle, cb)
		self._apply(mapper, what, set)
		return gd	
	
	
	def _sshandler(self, connection, rfile, wfile):
		with self.lock:
			client = Client(connection, self.default_mapper, rfile, wfile)
			self.clients.add(client)
			wfile.write(b"SCCDaemon\n")
			wfile.write(("Version: %s\n" % (DAEMON_VERSION,)).encode("utf-8"))
			wfile.write(("PID: %s\n" % (os.getpid(),)).encode("utf-8"))
			self.send_controller_list(wfile.write)
			self.send_all_profiles(wfile.write)
			if len(self.errors) == 0:
				wfile.write(b"Ready.\n")
			else:
				for id, error in self.errors:
					wfile.write(("Error: %s\n" % (error,)).encode("utf-8"))
		
		while True:
			try:
				line = rfile.readline()
			except Exception:
				# Connection terminated
				break
			if len(line) == 0: break
			if len(line.strip("\t\n ")) > 0:
				self._handle_message(client, line.strip("\n"))
		
		with self.lock:
			client.unlock_actions(self)
			if self.osd_daemon == client:
				log.info("scc-osd-daemon lost")
				self.osd_daemon = None
			if self.autoswitch_daemon == client:
				log.info("scc-autoswitch-daemon lost")
				self.autoswitch_daemon = None
			self.clients.remove(client)
	
	
	def _handle_message(self, client, message):
		"""
		Handles message recieved from client.
		"""
		if message.startswith("Profile:"):
			with self.lock:
				try:
					filename = message[8:].decode("utf-8").strip("\t ")
					self._set_profile(client.mapper, filename)
					log.info("Loaded profile '%s'", filename)
					client.wfile.write(b"OK.\n")
				except Exception, e:
					exc = traceback.format_exc()
					log.exception(e)
					tb = unicode(exc).encode("utf-8").encode('string_escape')
					client.wfile.write(b"Fail: " + tb + b"\n")
		elif message.startswith("OSD:"):
			if not self.osd_daemon:
				client.wfile.write(b"Fail: Cannot show OSD; there is no scc-osd-daemon registered\n")
			else:
				try:
					text = message[5:].decode("utf-8").strip("\t ")
					with self.lock:
						if not self._osd("message", text):
							raise Exception()
					client.wfile.write(b"OK.\n")
				except Exception:
					client.wfile.write(b"Fail: cannot display OSD\n")
		elif message.startswith("Feedback:"):
			try:
				position, amplitude = message[9:].strip().split(" ", 2)
				data = HapticData(
					getattr(HapticPos, position.strip(" \t\r")),
					int(amplitude)
				)
				if client.mapper.get_controller():
					client.mapper.get_controller().feedback(data)
				client.wfile.write(b"OK.\n")
			except Exception, e:
				log.exception(e)
				client.wfile.write(b"Fail: %s\n" % (e,))
		elif message.startswith("Controller."):
			with self.lock:
				client.mapper = self.default_mapper
				client.wfile.write(b"OK.\n")
		elif message.startswith("Controller:"):
			with self.lock:
				try:
					controller_id = message[11:].strip()
					for c in self.controllers:
						if c.get_id() == controller_id:
							client.mapper = c.get_mapper()
							client.wfile.write(b"OK.\n")
							break
					else:
						raise Exception("goto fail")
				except Exception, e:
					client.wfile.write(b"Fail: no such controller\n")
		elif message.startswith("Led:"):
			try:
				number = int(message[4:])
				number = clamp(0, number, 100)
			except Exception, e:
				client.wfile.write(b"Fail: %s\n" % (e,))
				return
			if client.mapper.get_controller():
				client.mapper.get_controller().set_led_level(number)
		elif message.startswith("Observe:"):
			if Config()["enable_sniffing"]:
				to_observe = [ x for x in message.split(":", 1)[1].strip(" \t\r").split(" ") ]
				with self.lock:
					for l in to_observe:
						client.observe_action(self, SCCDaemon.source_to_constant(l))
					client.wfile.write(b"OK.\n")
			else:
				log.warning("Refused 'Observe' request: Sniffing disabled")
				client.wfile.write(b"Fail: Sniffing disabled.\n")
		elif message.startswith("Replace:"):
			try:
				l, actionstr = message.split(":", 1)[1].strip(" \t\r").split(" ", 1)
				action = TalkingActionParser().restart(actionstr).parse().compress()
			except Exception, e:
				e = unicode(e).encode("utf-8").encode('string_escape')
				client.wfile.write(b"Fail: failed to parse: " + e + "\n")
				return
			with self.lock:
				try:
					if not self._can_lock_action(client.mapper, SCCDaemon.source_to_constant(l)):
						client.wfile.write(b"Fail: Cannot lock " + l.encode("utf-8") + b"\n")
						return
				except ValueError, e:
					tb = unicode(traceback.format_exc()).encode("utf-8").encode('string_escape')
					client.wfile.write(b"Fail: " + tb + b"\n")
					return
				client.replace_action(self, SCCDaemon.source_to_constant(l), action)
				client.wfile.write(b"OK.\n")
		elif message.startswith("Lock:"):
			to_lock = [ x for x in message.split(":", 1)[1].strip(" \t\r").split(" ") ]
			with self.lock:
				try:
					for l in to_lock:
						if not self._can_lock_action(client.mapper, SCCDaemon.source_to_constant(l)):
							client.wfile.write(b"Fail: Cannot lock " + l.encode("utf-8") + b"\n")
							return
				except ValueError, e:
					tb = unicode(traceback.format_exc()).encode("utf-8").encode('string_escape')
					client.wfile.write(b"Fail: " + tb + b"\n")
					return
				for l in to_lock:
					client.lock_action(self, SCCDaemon.source_to_constant(l))
				client.wfile.write(b"OK.\n")
		elif message.startswith("Unlock."):
			with self.lock:
				client.unlock_actions(self)
				client.wfile.write(b"OK.\n")
		elif message.startswith("Reconfigure."):
			with self.lock:
				# Load config
				cfg = Config()
				# Reconfigure connected controllers
				for c in self.controllers:
					c.apply_config(cfg.get_controller_config(c.get_id()))
				# Start or stop scc-autoswitch-daemon as needed
				need_autoswitch_daemon = len(cfg["autoswitch"]) > 0
				if need_autoswitch_daemon and self.xdisplay and not self.autoswitch_daemon:
					self.subprocs.append(Subprocess("scc-autoswitch-daemon", True))
				elif not need_autoswitch_daemon and self.autoswitch_daemon:
					self._remove_subproccess("scc-autoswitch-daemon")
					self.autoswitch_daemon.close()
					self.autoswitch_daemon = None
				# Respond
				try:
					client.wfile.write(b"OK.\n")
					self._send_to_all("Reconfigured.\n".encode("utf-8"))
				except:
					pass
		elif message.startswith("Rescan."):
			with self.lock:
				cbs = [] + self.rescan_cbs
				# Respond first
				try:
					client.wfile.write(b"OK.\n")
				except:
					pass
			# Do stuff later
			# (this cannot be done while self.lock is held, as creating new
			# controller would create race condition)
			for cb in self.rescan_cbs:
				try:
					cb()
				except Exception, e:
					log.exception(e)
		elif message.startswith("Turnoff."):
			with self.lock:
				if client.mapper.get_controller():
					client.mapper.get_controller().turnoff()
				else:
					for c in self.controllers:
						c.turnoff()
				client.wfile.write(b"OK.\n")
		elif message.startswith("Gesture:"):
			try:
				what, up_angle = message[8:].strip().split(" ", 2)
				up_angle = int(up_angle)
			except Exception, e:
				tb = unicode(traceback.format_exc()).encode("utf-8").encode('string_escape')
				client.wfile.write(b"Fail: " + tb + b"\n")
				return
			with self.lock:
				client.request_gesture(self, what, up_angle)
				client.wfile.write(b"OK.\n")
		elif message.startswith("Restart."):
			self.on_sa_restart()
		elif message.startswith("Gestured:"):
			gstr = message[9:].strip()
			client.gesture_action.gesture(client.mapper, gstr)
			with self.lock:
				client.wfile.write(b"OK.\n")
		elif message.startswith("Selected:"):
			menuaction = None
			def press(mapper):
				try:
					menuaction.button_press(mapper)
					client.mapper.schedule(0.1, release)
				except Exception, e:
					log.error("Error while processing menu action")
					log.exception(e)
			def release(mapper):
				try:
					menuaction.button_release(mapper)
				except Exception, e:
					log.error("Error while processing menu action")
					log.exception(e)
			
			with self.lock:
				try:
					menu_id, item_id = shsplit(message)[1:]
					menuaction = None
					if menu_id in (None, "None"):
						menuaction = self.osd_ids[item_id]
					elif "." in menu_id:
						# TODO: Move this common place
						data = json.loads(open(menu_id, "r").read())
						menudata = MenuData.from_json_data(data, TalkingActionParser())
						menuaction = menudata.get_by_id(item_id).action
					else:
						menuaction = client.mapper.profile.menus[menu_id].get_by_id(item_id).action
					client.wfile.write(b"OK.\n")
				except:
					log.warning("Selected menu item is no longer valid.")
					client.wfile.write(b"Fail: Selected menu item is no longer valid\n")
				if menuaction:
					client.mapper.schedule(0, press)
		elif message.startswith("Register:"):
			with self.lock:
				if message.strip().endswith("osd"):
					if self.osd_daemon: self.osd_daemon.close()
					self.osd_daemon = client
					log.info("Registered scc-osd-daemon")
				elif message.strip().endswith("autoswitch"):
					if self.autoswitch_daemon: self.autoswitch_daemon.close()
					self.autoswitch_daemon = client
					log.info("Registered scc-autoswitch-daemon")
				client.wfile.write(b"OK.\n")
		else:
			client.wfile.write(b"Fail: Unknown command\n")
	
	
	def _remove_subproccess(self, binary_name):
		"""
		Removes subproccess started with specified binary name from list of
		managed subproccesses, effectively preventing daemon from
		auto-restarting it.
		
		Should be called while lock is acquired
		"""
		n = []
		for i in self.subprocs:
			if i.binary_name == binary_name:
				i.mark_killed()
			else:
				n.append(i)
		self.subprocs = n
	
	
	def _can_lock_action(self, mapper, what):
		"""
		Returns True if action assigned to axis,
		pad or button is not yet locked.
		
		Should be called while self.lock is acquired.
		"""
		# TODO: Probably move to mapper
		is_locked = (lambda a: isinstance(a, LockedAction) or
			(isinstance(a, ObservingAction) and isinstance(a.original_action, LockedAction)))
		
		if what == STICK:
			if is_locked(mapper.profile.buttons[SCButtons.STICKPRESS]):
				return False
			if is_locked(mapper.profile.stick):
				return False
			return True
		if what == SCButtons.LT:
			return not is_locked(mapper.profile.triggers[LEFT])
		if what == SCButtons.RT:
			return not is_locked(mapper.profile.triggers[RIGHT])
		if what in SCButtons:
			return not is_locked(mapper.profile.buttons[what])
		if what in (LEFT, RIGHT):
			return not is_locked(mapper.profile.pads[what])
		return False
	
	
	def _apply(self, mapper, what, callback, *args):
		"""
		Applies callback on action that is currently set to input specified
		by 'what'. Raises ValueError if what is not known.
		
		For example, if what == STICK, executes
			mapper.profile.stick = callback(mapper.profile.stick, *args)
		"""
		if what == STICK:
			mapper.profile.stick = callback(mapper.profile.stick, *args)
		elif what == SCButtons.LT:
			mapper.profile.triggers[LEFT] = callback(mapper.profile.triggers[LEFT], *args)
		elif what == SCButtons.RT:
			mapper.profile.triggers[RIGHT] = callback(mapper.profile.triggers[RIGHT], *args)
		elif what in SCButtons:
			mapper.profile.buttons[what] = callback(mapper.profile.buttons[what], *args)
		elif what in (LEFT, RIGHT):
			if what == LEFT:
				mapper.buttons &= ~SCButtons.LPADTOUCH
			else:
				mapper.buttons &= ~SCButtons.RPADTOUCH
			a = callback(mapper.profile.pads[what], *args)
			a.whole(mapper, 0, 0, what)
			mapper.profile.pads[what] = a
		else:
			raise ValueError("Unknown source: %s" % (what,))
	
	
	@staticmethod
	def source_to_constant(s):
		"""
		Turns string as 'A', 'LEFT' or 'ABS_X' into one of SCButtons.*,
		LEFT, RIGHT or STICK constants.
		
		Raises ValueError if passed string cannot be converted.
		
		Used when parsing `Lock: ...` message
		"""
		s = s.strip(" \t\r\n")
		if s in (STICK, LEFT, RIGHT):
			return s
		if s == "STICKPRESS":
			# Special case, as that button is actually named STICK :(
			return SCButtons.STICKPRESS
		if hasattr(SCButtons, s):
			return getattr(SCButtons, s)
		raise ValueError("Unknown source: %s" % (s,))
	
	
	def _remove_socket(self):
		self.sserver.shutdown()
		if os.path.exists(self.socket_file):
			os.unlink(self.socket_file)
		log.debug("Control socket removed")
	
	
	def debug(self):
		set_logging_level(True, True)
		self.on_start()
		self.write_pid()
		try:
			self.run()
		except KeyboardInterrupt:
			log.debug("Break")
		self.sigterm()


class Client(object):
	def __init__(self, connection, mapper, rfile, wfile):
		self.connection = connection
		self.rfile = rfile
		self.wfile = wfile
		self.mapper = mapper
		self.gesture_action = None
		self.locked_actions = set()
	
	
	def close(self):
		""" Closes connection to this client """
		try:
			self.connection.shutdown(True)
		except:
			pass
	
	
	def request_gesture(self, daemon, what, up_angle):
		"""
		Handler used when client requested gesture detection with
		"Gesture:" message.
		
		Should be called while daemon.lock is acquired.
		"""
		def cb(gesture):
			# Called while lock is being held
			try:
				self.wfile.write(b"Gesture: %s %s\n" % (what, gesture))
			except:
				pass
		
		gd = daemon._start_gesture(self.mapper, what, up_angle, cb)
		gd.enable()
		log.debug("Gesture detection requested on %s", what)
	
	
	def lock_action(self, daemon, what):
		"""
		Locks action so event can be send to client instead of handling it.
		
		Should be called while daemon.lock is acquired.
		"""
		def lock(action, what):
			# ObservingAction should be above LockedAction
			if isinstance(action, ObservingAction):
				action.original_action = LockedAction(what, self, action.original_action)
				return action
			return LockedAction(what, self, action)
		
		daemon._apply(self.mapper, what, lock, what)
	
	
	def observe_action(self, daemon, what):
		"""
		Enables observing of action so event is both sent to client and handled.
		
		Should be called while daemon.lock is acquired.
		"""
		daemon._apply(self.mapper, what,
				lambda a : ObservingAction(what, self, a))
	
	
	def replace_action(self, daemon, what, action):
		"""
		Temporally replaces action in way that allows reversing operation when
		client disconnects.
		
		Should be called while daemon.lock is acquired.
		"""
		daemon._apply(self.mapper, what,
				lambda a : ReplacedAction(what, self, action, a))
	
	
	def unlock_actions(self, daemon):
		""" Should be called while daemon.lock is acquired """
		s, self.locked_actions = self.locked_actions, set()
		for a in s:
			a.unlock(self, daemon)
	
	
	def reaply_locks(self, daemon):
		"""
		Called after profile is changed.
		Should be called while daemon.lock is acquired
		"""
		s, self.locked_actions = self.locked_actions, set()
		for a in s:
			a.reaply(self, daemon)


class ReportingAction(Action):
	"""
	Action used to send requested inputs to client.
	Base for LockedAction and ObservingAction
	"""
	MIN_DIFFERENCE = 300
	
	def __init__(self, what, client):
		self.what = what
		self.client = client
		self.old_pos = 0, 0
	
	
	def _report(self, message):
		try:
			self.client.wfile.write(message.encode("utf-8"))
		except Exception, e:
			# May fail when client dies
			self.client.rfile.close()
			self.client.wfile.close()
	
	
	def trigger(self, mapper, position, old_position):
<<<<<<< HEAD
		try:
			self.client.wfile.write(("Event: %s %s %s %s\n" % (
				mapper.get_controller().get_id(),
				self.what.name, position, old_position)
			).encode("utf-8"))
		except Exception:
			# May fail when client dies
			self.client.rfile.close()
			self.client.wfile.close()
	
	
	def button_press(self, mapper, number=1):
		try:
			if self.what == SCButtons.STICKPRESS:
				self.client.wfile.write(("Event: %s STICKPRESS %s\n" % (
					mapper.get_controller().get_id(),
					number
				)).encode("utf-8"))
			else:
				self.client.wfile.write(("Event: %s %s %s\n" % (
					mapper.get_controller().get_id(),
					self.what.name,
					number
				)).encode("utf-8"))
		except Exception:
			# May fail when client dies
			self.client.rfile.close()
			self.client.wfile.close()
=======
		if mapper.get_controller():
			self._report("Event: %s %s %s %s\n" % (
				mapper.get_controller().get_id(),
				self.what.name, position, old_position
			))
	
	
	def button_press(self, mapper, number=1):
		if mapper.get_controller():
			if self.what == SCButtons.STICKPRESS:
				self._report("Event: %s STICKPRESS %s\n" % (
					mapper.get_controller().get_id(),
					number
				))
			else:
				self._report("Event: %s %s %s\n" % (
					mapper.get_controller().get_id(),
					self.what.name,
					number
				))
>>>>>>> d949e8e7
	
	
	def button_release(self, mapper):
		ReportingAction.button_press(self, mapper, 0)
	
	
	def whole(self, mapper, x, y, what):
		if (x == 0 or y == 0 or abs(x - self.old_pos[0]) > self.MIN_DIFFERENCE
							or abs(y - self.old_pos[1] > self.MIN_DIFFERENCE)):
			self.old_pos = x, y
<<<<<<< HEAD
			try:
				self.client.wfile.write(("Event: %s %s %s %s\n" % (
					mapper.get_controller().get_id(),
					what, x, y
				)).encode("utf-8"))
			except Exception:
				# May fail when client dies
				self.client.rfile.close()
				self.client.wfile.close()
=======
			if mapper.get_controller():
				self._report("Event: %s %s %s %s\n" % (
					mapper.get_controller().get_id(),
					what, x, y
				))
>>>>>>> d949e8e7


class LockedAction(ReportingAction):
	""" Temporal action used to send requested inputs to client """
	def __init__(self, what, client, original_action):
		ReportingAction.__init__(self, what, client)
		self.original_action = original_action
		self.client.locked_actions.add(self)
		log.debug("%s locked by %s", self.what, self.client)
	
	
	def reaply(self, client, daemon):
		client.lock_action(daemon, self.what)
	
	
	def unlock(self, client, daemon):
		def _unlock(a):
			if isinstance(a, ObservingAction):
				# Needs to be handled specifically
				a.original_action = _unlock(a.original_action)
				return a
			if isinstance(a, LockedAction):
				return a.original_action
			return a
		daemon._apply(client.mapper, self.what, _unlock)
		log.debug("%s unlocked", self.what)


class ReplacedAction(LockedAction):
	def __init__(self, what, client, new_action, original_action):
		ReportingAction.__init__(self, what, client)
		self.original_action = original_action
		self.new_action = new_action
		self.client.locked_actions.add(self)
		log.debug("%s replaced by %s", self.what, self.client)
	
	
	def reaply(self, client, daemon):
		client.replace_action(daemon, self.what, self.new_action)
	
	
	def trigger(self, mapper, position, old_position):
		self.new_action.trigger(mapper, position, old_position)
	
	
	def button_press(self, mapper, number=1):
		self.new_action.button_press(mapper, mapper)
	
	
	def button_release(self, mapper):
		self.new_action.button_release(mapper, mapper)
	
	
	def whole(self, mapper, x, y, what):
		self.new_action.whole(mapper, x, y, what)


class ObservingAction(ReportingAction):
	"""
	Similar to LockedAction, send inputs to client *and* executes actions.
	"""
	def __init__(self, what, client, original_action):
		ReportingAction.__init__(self, what, client)
		self.original_action = original_action
<<<<<<< HEAD
		self.client.locked_actions.add(self)
		log.debug("%s observed %s", self.what, self.client)
=======
		self.client.observed_actions.add(self)
		log.debug("%s observed by %s", self.what, self.client)
>>>>>>> d949e8e7
	
	
	def reaply(self, client, daemon):
		client.observe_action(daemon, self.what)
	
	
	def unlock(self, client, daemon):
		def _unobserve(a):
			if isinstance(a, ObservingAction):
				if a.client == self:
					return a.original_action
				a.original_action = _unobserve(a.original_action)
				return a
			if isinstance(a, LockedAction):
				a.original_action = _unobserve(a.original_action)
				return a
			return a
		
		daemon._apply(client.mapper, self.what, _unobserve)
		log.debug("%s no longer observed by %s", self.what, client)
	
	
	def trigger(self, mapper, position, old_position):
		ReportingAction.trigger(self, mapper, position, old_position)
		self.original_action.trigger(mapper, position, old_position)
	
	
	def button_press(self, mapper, number=1):
		ReportingAction.button_press(self, mapper, number)
		self.original_action.button_press(mapper)
	
	
	def button_release(self, mapper):
		ReportingAction.button_release(self, mapper)
		self.original_action.button_release(mapper)
	
	
	def whole(self, mapper, x, y, what):
		ReportingAction.whole(self, mapper, x, y, what)
		self.original_action.whole(mapper, x, y, what)


class Subprocess(object):
	"""
	Part of scc-daemon executed as another process, killed along with scc-daemon.
	Currently scc-osd-daemon and scc-windowswitch-daemon.
	"""
	
	def __init__(self, binary_name, debug, restart_after=5):
		self.binary_name = binary_name
		self.restart_after = restart_after
		self.args = [ sys.executable, find_binary(binary_name) ]
		if debug:
			self.args.append('debug')
		self._killed = False
		self.p = None
		self.t = threading.Thread(target=self._threaded)
		self.t.daemon = True
		self.t.start()
	
	
	def _threaded(self, *a):
		while not self._killed:
			self.p = subprocess.Popen(self.args, stdin=None)
			self.p.communicate()
			if self.p and self.p.returncode == 8:
				log.warning("%s exited with code 8; not restarting",
					self.binary_name)
				self.p = None
				return
			self.p = None
			if not self._killed:
				log.warning("%s died; restarting after %ss",
					self.binary_name, self.restart_after)
				time.sleep(self.restart_after)
	
	
	def mark_killed(self):
		"""
		Prevents subprocess from being automatically restarted, but doesn't
		really kill it.
		"""
		self._killed = True
	
	
	def kill(self):
		self.mark_killed()
		if self.p:
			self.p.kill()
		self.p = None<|MERGE_RESOLUTION|>--- conflicted
+++ resolved
@@ -1149,36 +1149,6 @@
 	
 	
 	def trigger(self, mapper, position, old_position):
-<<<<<<< HEAD
-		try:
-			self.client.wfile.write(("Event: %s %s %s %s\n" % (
-				mapper.get_controller().get_id(),
-				self.what.name, position, old_position)
-			).encode("utf-8"))
-		except Exception:
-			# May fail when client dies
-			self.client.rfile.close()
-			self.client.wfile.close()
-	
-	
-	def button_press(self, mapper, number=1):
-		try:
-			if self.what == SCButtons.STICKPRESS:
-				self.client.wfile.write(("Event: %s STICKPRESS %s\n" % (
-					mapper.get_controller().get_id(),
-					number
-				)).encode("utf-8"))
-			else:
-				self.client.wfile.write(("Event: %s %s %s\n" % (
-					mapper.get_controller().get_id(),
-					self.what.name,
-					number
-				)).encode("utf-8"))
-		except Exception:
-			# May fail when client dies
-			self.client.rfile.close()
-			self.client.wfile.close()
-=======
 		if mapper.get_controller():
 			self._report("Event: %s %s %s %s\n" % (
 				mapper.get_controller().get_id(),
@@ -1199,7 +1169,6 @@
 					self.what.name,
 					number
 				))
->>>>>>> d949e8e7
 	
 	
 	def button_release(self, mapper):
@@ -1210,23 +1179,11 @@
 		if (x == 0 or y == 0 or abs(x - self.old_pos[0]) > self.MIN_DIFFERENCE
 							or abs(y - self.old_pos[1] > self.MIN_DIFFERENCE)):
 			self.old_pos = x, y
-<<<<<<< HEAD
-			try:
-				self.client.wfile.write(("Event: %s %s %s %s\n" % (
-					mapper.get_controller().get_id(),
-					what, x, y
-				)).encode("utf-8"))
-			except Exception:
-				# May fail when client dies
-				self.client.rfile.close()
-				self.client.wfile.close()
-=======
 			if mapper.get_controller():
 				self._report("Event: %s %s %s %s\n" % (
 					mapper.get_controller().get_id(),
 					what, x, y
 				))
->>>>>>> d949e8e7
 
 
 class LockedAction(ReportingAction):
@@ -1291,13 +1248,8 @@
 	def __init__(self, what, client, original_action):
 		ReportingAction.__init__(self, what, client)
 		self.original_action = original_action
-<<<<<<< HEAD
 		self.client.locked_actions.add(self)
-		log.debug("%s observed %s", self.what, self.client)
-=======
-		self.client.observed_actions.add(self)
 		log.debug("%s observed by %s", self.what, self.client)
->>>>>>> d949e8e7
 	
 	
 	def reaply(self, client, daemon):
